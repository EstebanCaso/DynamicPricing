--- conflicted
+++ resolved
@@ -321,11 +321,6 @@
             content={<CustomTooltip currencyCode={selectedCurrency} userHotelName={userHotelName} eventsData={eventsData} />}
           />
           <Legend 
-<<<<<<< HEAD
-=======
-            onMouseEnter={(e) => setHighlightedLine(e.dataKey as string)}
-            onMouseLeave={() => setHighlightedLine(null)}
->>>>>>> 1bef9d6d
             onClick={handleLegendClick}
             wrapperStyle={{
               paddingTop: '20px',
