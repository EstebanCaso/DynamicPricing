--- conflicted
+++ resolved
@@ -781,6 +781,7 @@
       processHistoricalRevenue(supabaseData);
     }
   }, [supabaseData, selectedRoomType, selectedDate, range, clickedRoomType, selectedCurrency]);
+  }, [supabaseData, selectedRoomType, selectedDate, range, clickedRoomType, selectedCurrency]);
 
   const rangedData = useMemo(() => {
     const data = historicalPrices;
@@ -1247,7 +1248,6 @@
                 </div>
               </div>
               
-<<<<<<< HEAD
                 <div className="flex-1 min-h-0">
                   {revenuePerformanceData.length === 0 ? (
                     <div className="flex items-center justify-center h-full text-gray-500">
@@ -1255,44 +1255,6 @@
                         <div className="text-4xl mb-2">📊</div>
                         <p className="text-sm">No competitor data available</p>
                         <p className="text-xs mt-1">Load competitor data to see performance analysis</p>
-=======
-              {/* Revenue per Room Metric */}
-              {revenuePerformanceData.length > 0 && (() => {
-                const ourHotel = revenuePerformanceData.find(item => 
-                  item.hotel === userHotelName || item.hotel === "Our Hotel"
-                );
-                if (!ourHotel) return null;
-                
-                // Convert revenue to selected currency if needed
-                let displayRevenue = ourHotel.revenue;
-                if (selectedCurrency === "USD") {
-                  displayRevenue = ourHotel.revenue / 18.5;
-                }
-                
-                return (
-                  <div className="mt-4 pt-4 border-t border-gray-200">
-                    <div className="flex items-center justify-between">
-                      <div>
-                        <p className="text-xs font-medium text-gray-600">Revenue per Room</p>
-                        <p className="text-lg font-semibold text-arkus-600">
-                          {currency.format(displayRevenue)}
-                        </p>
-                      </div>
-                      <div className="text-right">
-                        <p className="text-xs text-gray-500">vs Market</p>
-                        <p className="text-sm font-medium text-emerald-600">
-                          {(() => {
-                            const competitors = revenuePerformanceData.filter(item => 
-                              item.hotel !== userHotelName && item.hotel !== "Our Hotel"
-                            );
-                            if (competitors.length === 0) return "N/A";
-                            const marketAvg = competitors.reduce((sum, item) => sum + (item.revenue || 0), 0) / competitors.length;
-                            const performanceDelta = ourHotel.revenue - marketAvg;
-                            const performancePercentage = (performanceDelta / marketAvg) * 100;
-                            return `${performanceDelta > 0 ? '+' : ''}${performancePercentage.toFixed(1)}%`;
-                          })()}
-                        </p>
->>>>>>> 057197d3
                       </div>
                     </div>
                   ) : (
