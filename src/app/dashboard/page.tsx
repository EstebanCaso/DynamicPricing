--- conflicted
+++ resolved
@@ -2,11 +2,8 @@
 
 import { useEffect, useMemo, useState } from 'react'
 import Image from 'next/image'
-<<<<<<< HEAD
 import HotelsComparisonCard from '@/components/HotelsComparisonCard'
-=======
-import AnalysisTab from '../../components/AnalysisTab'
->>>>>>> 80248bf3
+import AnalysisTab from '@/components/AnalysisTab'
 
 type OverviewStats = {
   totalEvents: number
